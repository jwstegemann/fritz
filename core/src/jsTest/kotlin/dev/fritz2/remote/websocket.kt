package dev.fritz2.remote

import dev.fritz2.binding.RootStore
import dev.fritz2.binding.watch
import dev.fritz2.dom.html.render
import dev.fritz2.identification.uniqueId
import dev.fritz2.lenses.IdProvider
import dev.fritz2.lenses.buildLens
import dev.fritz2.resource.Resource

import dev.fritz2.test.initDocument
import dev.fritz2.test.runTest
import kotlinx.browser.document
import kotlinx.coroutines.delay
import kotlinx.coroutines.flow.map
import kotlinx.coroutines.flow.onEach
import org.khronos.webgl.Uint8Array
import org.w3c.files.Blob
import org.w3c.files.BlobPropertyBag
import org.w3c.files.FileReader
import kotlin.test.*

class WebSocketTests {

    private val websocket = websocket("ws://localhost:3000")

    @Test
    fun testWebSocketText() = runTest {
        val socket = websocket.append("text")

        val session = socket.connect()
        var counter = 0

        session.state.map {
            println("Connection state is: $it\n")
            when (counter) {
                0 -> assertTrue(it is SessionState.Connecting, "state not matching")
                1 -> assertTrue(it is SessionState.Open, "state not matching")
                2 -> assertTrue(it is SessionState.Closed, "state not matching")
            }
        }.watch()

        session.messages.body.onEach {
            println("Server said: ${it}\n")
            when (counter) {
                0 -> assertEquals("Server said: Client said: A", it, "message not matching")
                1 -> assertEquals("Server said: Client said: B", it, "message not matching")
                2 -> assertEquals("Server said: Client said: C", it, "message not matching")
            }
            counter++
        }.watch()

        session.send("A")
        delay(100)
        session.send("B")
        delay(100)
        session.send("C")

        delay(200)

        session.close(reason = "test done")
    }

    @Test
    fun testWebSocketExceptionAfterClientClose() = runTest {
        val socket = websocket.append("text")

        val session = socket.connect()
        session.send("Test error after close")
        delay(100)

        session.close(reason = "test done")

        delay(200)

        assertFailsWith(SendException::class) {
            session.send("must fail")
        }

        delay(200)
    }

    @Test
    fun testWebSocketExceptionAfterServerClose() = runTest {
        val socket = websocket.append("text")

        val session = socket.connect()

        session.closes.onEach {
            assertEquals("Client said BYE", it.reason, "close reason does not match")
        }

        session.send("bye")
        delay(200)


        assertFailsWith(SendException::class) {
            session.send("must fail")
        }

        delay(200)
    }

    @Test
    fun testWebSocketBinary() = runTest {
        val socket = websocket.append("binary")

        val session = socket.connect()

        val data = Uint8Array(arrayOf(1, 2, 3))
        session.send(data)
        delay(100)
        session.send(data.buffer)
        delay(100)

        session.messages.arrayBuffer.onEach {
            val array = Uint8Array(it)
            assertEquals(data, array, "binary data is not matched")
        }.watch()


        session.close(reason = "test done")

        delay(200)
    }

    @Test
    fun testWebSocketBlob() = runTest {
        val socket = websocket.append("binary")

        val session = socket.connect()

        val data = Blob(arrayOf("Hello World"), BlobPropertyBag("text/plain"))
        session.send(data)
        delay(100)

        session.messages.blob.onEach {
            val reader = FileReader()
            reader.onload = {
                assertEquals("Hello World", reader.result, "blob data is not matched")
            }
        }.watch()


        session.close(reason = "test done")

        delay(200)
    }

    data class SocketPerson(val name: String, val age: Int, val _id: String = uniqueId())

    private val nameLens = buildLens("name", SocketPerson::name) { p, v -> p.copy(name = v) }
    private val ageLens = buildLens("age", SocketPerson::age) { p, v -> p.copy(age = v) }
    private val idLens = buildLens("id", SocketPerson::_id) { p, v -> p.copy(_id = v) }

    object PersonResource : Resource<SocketPerson, String> {
        override val idProvider: IdProvider<SocketPerson, String> = SocketPerson::_id
        override fun serialize(item: SocketPerson): String = JSON.stringify(item)
        override fun deserialize(source: String): SocketPerson {
            val obj = JSON.parse<dynamic>(source)
            return SocketPerson(obj.name as String, obj.age as Int, obj._id as String)
        }

        override fun serializeList(items: List<SocketPerson>): String = JSON.stringify(items)
        override fun deserializeList(source: String): List<SocketPerson> {
            val list = JSON.parse<Array<dynamic>>(source)
            return list.map { obj -> SocketPerson(obj.name as String, obj.age as Int, obj._id as String) }
        }
    }

    @Test
    fun testSyncWith() = runTest {
        initDocument()

        val defaultPerson = SocketPerson("", 0)
        val startPerson = SocketPerson("Heinz", 18)
        val changedAge = 99
        val testId = "test"
        val testName = "Hans"

<<<<<<< HEAD
        val personResource = Resource(
            SocketPerson::_id,
            PersonSerializer,
            SocketPerson("", 0)
        )

=======
>>>>>>> dc85ed28
        val socket = websocket.append("json")

        val entityStore = object : RootStore<SocketPerson>(defaultPerson) {
            override fun errorHandler(exception: Throwable, oldValue: SocketPerson): SocketPerson {
                fail(exception.message)
            }

            init {
                syncWith(socket, PersonResource)
            }
        }

        val nameId = "name-${uniqueId()}"
        val nameSubStore = entityStore.sub(nameLens)
        val ageId = "age-${uniqueId()}"
        val ageSubStore = entityStore.sub(ageLens)
        val idId = "id-${uniqueId()}"
        val idSubStore = entityStore.sub(idLens)


        render {
            div {
                div(id = idId) { idSubStore.data.asText() }
                div(id = nameId) { nameSubStore.data.asText() }
                div(id = ageId) { ageSubStore.data.asText() }
            }
        }

        entityStore.update(startPerson)
        delay(100)

        val nameAfterStart = document.getElementById(nameId)?.textContent
        assertEquals(startPerson.name, nameAfterStart, "no name after start")

        ageSubStore.update(data = changedAge)
        delay(200)

        val ageAfterUpdate = document.getElementById(ageId)?.textContent
        assertEquals(changedAge.toString(), ageAfterUpdate, "wrong age after update")

        idSubStore.update(data = testId)
        delay(200)

        val nameAfterUpdate = document.getElementById(nameId)?.textContent
        assertEquals(testName, nameAfterUpdate, "wrong name after server update")
    }

}<|MERGE_RESOLUTION|>--- conflicted
+++ resolved
@@ -7,7 +7,6 @@
 import dev.fritz2.lenses.IdProvider
 import dev.fritz2.lenses.buildLens
 import dev.fritz2.resource.Resource
-
 import dev.fritz2.test.initDocument
 import dev.fritz2.test.runTest
 import kotlinx.browser.document
@@ -178,15 +177,6 @@
         val testId = "test"
         val testName = "Hans"
 
-<<<<<<< HEAD
-        val personResource = Resource(
-            SocketPerson::_id,
-            PersonSerializer,
-            SocketPerson("", 0)
-        )
-
-=======
->>>>>>> dc85ed28
         val socket = websocket.append("json")
 
         val entityStore = object : RootStore<SocketPerson>(defaultPerson) {
