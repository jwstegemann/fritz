--- conflicted
+++ resolved
@@ -216,18 +216,6 @@
      */
     fun <X> sub(lens: Lens<T, X>): SubStore<T, T, X> =
         SubStore(this, lens, this, lens)
-<<<<<<< HEAD
-}
-=======
-
-    /**
-     * creates a new [SubStore] using the given [Format] to convert the
-     * value of type [T] to a [String] and vice versa.
-     *
-     * @param format a [Format] for the type [T]
-     */
-    fun using(format: Format<T>): SubStore<T, T, String> =
-        SubStore(this, format.lens, this, format.lens)
 }
 
 /**
@@ -236,5 +224,4 @@
  * @param initialData: the first current value of this [Store]
  * @param id: the id of this store. ids of [SubStore]s will be concatenated.
  */
-fun <T> storeOf(initialData: T, id: String = "") = RootStore(initialData, id)
->>>>>>> fc5b058b
+fun <T> storeOf(initialData: T, id: String = "") = RootStore(initialData, id)