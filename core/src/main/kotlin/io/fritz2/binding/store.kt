--- conflicted
+++ resolved
@@ -1,6 +1,5 @@
 package io.fritz2.binding
 
-import io.fritz2.optics.Lens
 import kotlinx.coroutines.ExperimentalCoroutinesApi
 import kotlinx.coroutines.FlowPreview
 import kotlinx.coroutines.GlobalScope
@@ -11,17 +10,6 @@
 
 typealias Update<T> = (T) -> T
 
-<<<<<<< HEAD
-abstract class AbstractStore<T> {
-
-    abstract fun enqueue(update: Update<T>)
-
-    inner class Handler<A>(inline val handler: (T, A) -> T) {
-        fun handle(actions: Flow<A>): Unit {
-            GlobalScope.launch {
-                actions.collect {
-                    enqueue { t -> handler(t,it) }
-=======
 interface Store<T> {
 
     fun enqueue(update: Update<T>)
@@ -46,17 +34,12 @@
             GlobalScope.launch {
                 actions.collect {
                     enqueue { t -> handle(t,it) }
->>>>>>> bf153298
                 }
             }
         }
 
         fun handle(action: A): Unit {
-<<<<<<< HEAD
-            enqueue { t -> handler(t,action) }
-=======
             enqueue { t -> handle(t,action) }
->>>>>>> bf153298
         }
 
         // syntactical sugar to write slot <= event-stream
@@ -67,31 +50,7 @@
     }
     val update: Handler<T> = Handler { _, newValue -> newValue }
 
-<<<<<<< HEAD
-    abstract val id: String
-
-    abstract val data: Flow<T>
-    val update: Handler<T> = Handler<T> { _, newValue -> newValue }
-
-    abstract fun <X> sub(lens: Lens<T, X>): AbstractStore<X>
-}
-
-@FlowPreview
-@ExperimentalCoroutinesApi
-open class Store<T>(private val initialData: T, override val id: String = "")  : AbstractStore<T>() {
-    private val updates = ConflatedBroadcastChannel<Update<T>>()
-    private val applyUpdate : suspend (T, Update<T>) -> T = {lastValue, update -> update(lastValue)}
-
-    override fun enqueue(update: Update<T>) {
-        updates.offer(update)
-    }
-
-    override val data = updates.asFlow().scan(initialData, applyUpdate).distinctUntilChanged()
-
-    override fun <X> sub(lens: Lens<T, X>) = SubStore<T,T,X>(this, lens, this, lens)
-=======
     override val data = updates.asFlow().scan(initialData, applyUpdate).distinctUntilChanged()
 
     override fun <X> sub(lens: Lens<T, X>) = SubStore(this, lens, this, lens)
->>>>>>> bf153298
 }