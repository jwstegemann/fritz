--- conflicted
+++ resolved
@@ -9,26 +9,8 @@
 import kotlinx.coroutines.launch
 
 
-/**
- * An update on a store is a function to infer the next model from the current.
- */
 typealias Update<T> = (T) -> T
 
-<<<<<<< HEAD
-/**
- * A Store is the plave to "store" the data, on which changes you want to react.
- *
- * @param T Type of the data that this store holds
- */
-abstract class Store<T> {
-
-    /**
-     * Enqueue a specific update of you modle.
-     *
-     * @param update update to queue
-     */
-    abstract fun enqueue(update: Update<T>)
-=======
 class Handler<A>(inline val handle: (Flow<A>) -> Unit) {
     // syntactical sugar to write slot <= event-stream
     operator fun compareTo(flow: Flow<A>): Int {
@@ -45,7 +27,6 @@
     infix fun <A,X> Applicator<A,X>.andThen(nextHandler: Handler<X>) = Handler<A> {
         nextHandler.handle(it.flatMapConcat(this.mapper))
     }
->>>>>>> c2c04a00
 
     //TODO: andThen for other Applyers
 
