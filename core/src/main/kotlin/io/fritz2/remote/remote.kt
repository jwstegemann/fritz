--- conflicted
+++ resolved
@@ -6,12 +6,8 @@
 import kotlinx.coroutines.flow.flow
 import kotlinx.coroutines.flow.map
 import org.w3c.fetch.*
-<<<<<<< HEAD
 import kotlin.browser.window as browserWindow
 
-=======
-import kotlin.browser.window
->>>>>>> cc7e799f
 
 /**
  * exception type for handling http exceptions
@@ -68,14 +64,9 @@
      * @param subUrl function do derive the url (so you can use baseUrl)
      * @param init an instance of [RequestInit] defining the attributes of the request
      */
-<<<<<<< HEAD
-    inline fun execute(url: String, init: RequestInit): Flow<Response> = flow {
-        val response = browserWindow.fetch("$baseUrl/$url", init).await()
-=======
     private fun execute(subUrl: String, init: RequestInit): Flow<Response> = flow {
         val url = "${baseUrl.trimEnd('/')}/${subUrl.trimStart('/')}"
-        val response = window.fetch(url, init).await()
->>>>>>> cc7e799f
+        val response = browserWindow.fetch(url, init).await()
 
         if (response.ok) emit(response)
         else throw FetchException(response.status, response.text().await(), response)
