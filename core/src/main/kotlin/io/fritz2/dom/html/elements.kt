--- conflicted
+++ resolved
@@ -104,12 +104,8 @@
 /**
  * Exposes the JavaScript [HTMLDataElement](https://developer.mozilla.org/en/docs/Web/API/HTMLDataElement) to Kotlin
  */
-<<<<<<< HEAD
 class Data(id: String? = null, baseClass: String? = null) : Tag<HTMLDataElement>("data", id, baseClass),
     WithText<HTMLDataElement> {
-=======
-class Data(id: String? = null, baseClass: String? = null): Tag<HTMLDataElement>("data", id, baseClass), WithText<HTMLDataElement> {
->>>>>>> 8d56a576
     var value: Flow<String> by ValueAttributeDelegate
 }
 
@@ -189,12 +185,8 @@
 /**
  * Exposes the JavaScript [HTMLHRElement](https://developer.mozilla.org/en/docs/Web/API/HTMLHRElement) to Kotlin
  */
-<<<<<<< HEAD
 class Hr(id: String? = null, baseClass: String? = null) : Tag<HTMLHRElement>("hr", id, baseClass)
 
-=======
-class Hr(id: String? = null, baseClass: String? = null): Tag<HTMLHRElement>("hr", id, baseClass)
->>>>>>> 8d56a576
 
 /**
  * Exposes the JavaScript [HTMLHeadingElement](https://developer.mozilla.org/en/docs/Web/API/HTMLHeadingElement) to Kotlin
@@ -682,7 +674,6 @@
 interface HtmlElements {
     fun <X : Element, T : Tag<X>> register(element: T, content: (T) -> Unit): T
     fun a(baseClass: String? = null, id: String? = null, content: A.() -> Unit): A = register(A(id, baseClass), content)
-<<<<<<< HEAD
     fun area(baseClass: String? = null, id: String? = null, content: Area.() -> Unit): Area =
         register(Area(id, baseClass), content)
 
@@ -793,46 +784,6 @@
 
     fun output(baseClass: String? = null, id: String? = null, content: Output.() -> Unit): Output =
         register(Output(id, baseClass), content)
-
-=======
-    fun area(baseClass: String? = null, id: String? = null, content: Area.() -> Unit): Area = register(Area(id, baseClass), content)
-    fun br(baseClass: String? = null, id: String? = null, content: Br.() -> Unit): Br = register(Br(id, baseClass), content)
-    fun button(baseClass: String? = null, id: String? = null, content: Button.() -> Unit): Button = register(Button(id, baseClass), content)
-    fun canvas(baseClass: String? = null, id: String? = null, content: Canvas.() -> Unit): Canvas = register(Canvas(id, baseClass), content)
-    fun dl(baseClass: String? = null, id: String? = null, content: Dl.() -> Unit): Dl = register(Dl(id, baseClass), content)
-    fun data(baseClass: String? = null, id: String? = null, content: Data.() -> Unit): Data = register(Data(id, baseClass), content)
-    fun datalist(baseClass: String? = null, id: String? = null, content: DataList.() -> Unit): DataList = register(DataList(id, baseClass), content)
-    fun details(baseClass: String? = null, id: String? = null, content: Details.() -> Unit): Details = register(Details(id, baseClass), content)
-    fun dialog(baseClass: String? = null, id: String? = null, content: Dialog.() -> Unit): Dialog = register(Dialog(id, baseClass), content)
-    fun div(baseClass: String? = null, id: String? = null, content: Div.() -> Unit): Div = register(Div(id, baseClass), content)
-    fun embed(baseClass: String? = null, id: String? = null, content: Embed.() -> Unit): Embed = register(Embed(id, baseClass), content)
-    fun fieldset(baseClass: String? = null, id: String? = null, content: FieldSet.() -> Unit): FieldSet = register(FieldSet(id, baseClass), content)
-    fun form(baseClass: String? = null, id: String? = null, content: Form.() -> Unit): Form = register(Form(id, baseClass), content)
-    fun hr(baseClass: String? = null, id: String? = null, content: Hr.() -> Unit): Hr = register(Hr(id, baseClass), content)
-    fun h1(baseClass: String? = null, id: String? = null, content: H.() -> Unit): H = register(H(1, id, baseClass), content)
-    fun h2(baseClass: String? = null, id: String? = null, content: H.() -> Unit): H = register(H(2, id, baseClass), content)
-    fun h3(baseClass: String? = null, id: String? = null, content: H.() -> Unit): H = register(H(3, id, baseClass), content)
-    fun h4(baseClass: String? = null, id: String? = null, content: H.() -> Unit): H = register(H(4, id, baseClass), content)
-    fun h5(baseClass: String? = null, id: String? = null, content: H.() -> Unit): H = register(H(5, id, baseClass), content)
-    fun h6(baseClass: String? = null, id: String? = null, content: H.() -> Unit): H = register(H(6, id, baseClass), content)
-    fun iframe(baseClass: String? = null, id: String? = null, content: IFrame.() -> Unit): IFrame = register(IFrame(id, baseClass), content)
-    fun img(baseClass: String? = null, id: String? = null, content: Img.() -> Unit): Img = register(Img(id, baseClass), content)
-    fun input(baseClass: String? = null, id: String? = null, content: Input.() -> Unit): Input = register(Input(id, baseClass), content)
-    fun li(baseClass: String? = null, id: String? = null, content: Li.() -> Unit): Li = register(Li(id, baseClass), content)
-    fun label(baseClass: String? = null, id: String? = null, content: Label.() -> Unit): Label = register(Label(id, baseClass), content)
-    fun legend(baseClass: String? = null, id: String? = null, content: Legend.() -> Unit): Legend = register(Legend(id, baseClass), content)
-    fun map(baseClass: String? = null, id: String? = null, content: Map.() -> Unit): Map = register(Map(id, baseClass), content)
-    fun audio(baseClass: String? = null, id: String? = null, content: Audio.() -> Unit): Audio = register(Audio(id, baseClass), content)
-    fun video(baseClass: String? = null, id: String? = null, content: Video.() -> Unit): Video = register(Video(id, baseClass), content)
-    fun meter(baseClass: String? = null, id: String? = null, content: Meter.() -> Unit): Meter = register(Meter(id, baseClass), content)
-    fun ins(baseClass: String? = null, id: String? = null, content: Ins.() -> Unit): Ins = register(Ins(id, baseClass), content)
-    fun del(baseClass: String? = null, id: String? = null, content: Del.() -> Unit): Del = register(Del(id, baseClass), content)
-    fun ol(baseClass: String? = null, id: String? = null, content: Ol.() -> Unit): Ol = register(Ol(id, baseClass), content)
-    fun `object`(baseClass: String? = null, id: String? = null, content: Object.() -> Unit): Object = register(Object(id, baseClass), content)
-    fun optgroup(baseClass: String? = null, id: String? = null, content: Optgroup.() -> Unit): Optgroup = register(Optgroup(id, baseClass), content)
-    fun option(baseClass: String? = null, id: String? = null, content: Option.() -> Unit): Option = register(Option(id, baseClass), content)
-    fun output(baseClass: String? = null, id: String? = null, content: Output.() -> Unit): Output = register(Output(id, baseClass), content)
->>>>>>> 8d56a576
     fun p(baseClass: String? = null, id: String? = null, content: P.() -> Unit): P = register(P(id, baseClass), content)
     fun param(baseClass: String? = null, id: String? = null, content: Param.() -> Unit): Param =
         register(Param(id, baseClass), content)
