--- conflicted
+++ resolved
@@ -32,7 +32,6 @@
 
     fun <X : Element> Flow<Patch<Tag<X>>>.bind(): MultiMountPoint<WithDomNode<Element>> = DomMultiMountPoint(this, domNode)
 
-<<<<<<< HEAD
     operator fun <T> T.not() = Const(this)
 
     var id: Flow<String> by AttributeDelegate
@@ -40,9 +39,8 @@
     var classes: Flow<List<String>>
         get() {throw NotImplementedError()}
         set(values) { attribute("class", values)}
-=======
+
     fun <X : WithSeverity> Flow<List<X>>.bind(): SingleMountPoint<List<X>> = object : SingleMountPoint<List<X>>(this){
         override fun set(value: List<X>, last: List<X>?) {}
     }
->>>>>>> 49c11023
 }