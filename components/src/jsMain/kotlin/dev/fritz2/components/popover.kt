--- conflicted
+++ resolved
@@ -153,15 +153,10 @@
         val popoverId = id ?: "popover" + randomId()
         context.apply {
 
-<<<<<<< HEAD
-            if (closeOnEscape.value) {
-                Window.keyups.map { Key(it) == Keys.Escape } handledBy clickStore.close
-=======
             if (this@PopoverComponent.closeOnEscape.value) {
                 Window.keyups.map {
-                    it.keyCode == Keys.Escape.code
+                    Key(it) == Keys.Escape
                 } handledBy clickStore.close
->>>>>>> 720a6424
             }
 
             (::div.styled({ }, staticCss, null, prefix) {
