--- conflicted
+++ resolved
@@ -38,11 +38,7 @@
  * - header
  * - actions
  * - navigation
-<<<<<<< HEAD
- * - main
-=======
  * - content
->>>>>>> 7ed4dd34
  * - complementary (only rendered if defined)
  * - tablist (only rendered if defined)
  *
@@ -218,11 +214,6 @@
         tablist = AppFrameSection(styling, baseClass, id, context)
     }
 
-<<<<<<< HEAD
-    private var navigation = Pair<Style<BoxParams>?, (RenderContext.() -> Unit)?>(null, null)
-    fun navigation(styling: Style<BoxParams>? = null, context: RenderContext.() -> Unit) {
-        navigation = styling to context
-=======
     private var navigation = AppFrameSection<BoxParams>()
     fun navigation(
         styling: Style<BoxParams>? = null,
@@ -231,7 +222,6 @@
         context: RenderContext.() -> Unit
     ) {
         navigation = AppFrameSection(styling, baseClass, id, context)
->>>>>>> 7ed4dd34
     }
 
     val sidebarToggle = ComponentProperty<PushButtonComponent.() -> Unit> {
@@ -345,34 +335,18 @@
                 }) {
                     section({
                         Theme().appFrame.navigation()
-<<<<<<< HEAD
-                        this@AppFrameComponent.navigation.first?.invoke()
-                    }, prefix = "navigation", scope = {
-                        set(AppFrameScope.Navigation, true)
-                    }) {
-                        this@AppFrameComponent.navigation.second?.invoke(this)
-=======
                         this@AppFrameComponent.navigation.styling?.invoke()
                     }, this@AppFrameComponent.navigation.baseClass, this@AppFrameComponent.navigation.id,
                         "navigation", { set(AppFrameScope.Navigation, true) }) {
                         this@AppFrameComponent.navigation.context(this)
->>>>>>> 7ed4dd34
                     }
                     this@AppFrameComponent.complementary?.let { complementary ->
                         section({
                             Theme().appFrame.complementary()
-<<<<<<< HEAD
-                            complementary.first?.invoke()
-                        }, scope = {
-                            set(AppFrameScope.Complementary, true)
-                        }) {
-                            complementary.second?.invoke(this)
-=======
                             complementary.styling?.invoke()
                         }, complementary.baseClass, complementary.id,
                             "complementary", { set(AppFrameScope.Complementary, true) }) {
                             complementary.context(this)
->>>>>>> 7ed4dd34
                         }
                     }
                 }
@@ -384,13 +358,6 @@
                 overflow { auto }
                 Theme().appFrame.content()
                 styling()
-<<<<<<< HEAD
-                this@AppFrameComponent.main.first?.invoke()
-            }, styling, baseClass, id, prefix, {
-                set(AppFrameScope.Main, true)
-            }) {
-                this@AppFrameComponent.main.second?.invoke(this)
-=======
                 this@AppFrameComponent.content.styling?.invoke()
             }, this@AppFrameComponent.content.baseClass + baseClass,
                 this@AppFrameComponent.content.id ?: id, "content", {
@@ -398,7 +365,6 @@
                 }
             ) {
                 this@AppFrameComponent.content.context(this)
->>>>>>> 7ed4dd34
             }
 
             this@AppFrameComponent.tablist?.let { tablist ->
@@ -408,17 +374,9 @@
                     alignItems { center }
                     justifyContent { spaceEvenly }
                     Theme().appFrame.tablist()
-<<<<<<< HEAD
-                    tablist.first?.invoke()
-                }, prefix = "tablist", scope = {
-                    set(AppFrameScope.Tablist, true)
-                }) {
-                    tablist.second?.invoke(this)
-=======
                     tablist.styling?.invoke()
                 }, tablist.baseClass, tablist.id, "tablist", { set(AppFrameScope.Tablist, true) }) {
                     tablist.context(this)
->>>>>>> 7ed4dd34
                 }
             }
         }
