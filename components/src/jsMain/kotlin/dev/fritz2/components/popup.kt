--- conflicted
+++ resolved
@@ -30,10 +30,7 @@
  * ```
  *
  * @see PopupComponent
-<<<<<<< HEAD
-=======
  *
->>>>>>> fa58a9a9
  * @param styling a lambda expression for declaring the styling of the actual dropdown as fritz2's styling DSL
  * @param baseClass optional CSS class that should be applied to the element
  * @param id the ID of element
