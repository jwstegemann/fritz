--- conflicted
+++ resolved
@@ -2,11 +2,7 @@
 
 import io.fritz2.binding.RootStore
 import io.fritz2.binding.each
-<<<<<<< HEAD
 import io.fritz2.binding.mapItems
-=======
-import io.fritz2.binding.map
->>>>>>> 3152ece5
 import io.fritz2.dom.html.html
 import io.fritz2.dom.mount
 import kotlinx.coroutines.ExperimentalCoroutinesApi
@@ -26,13 +22,9 @@
         }
     }
 
-<<<<<<< HEAD
     val seq = object : RootStore<List<String>>(listOf("one", "two", "three")) {
-=======
-    val seq = object : Store<List<String>>(listOf("one", "two", "three")) {
         var count = 0
 
->>>>>>> 3152ece5
         val addItem = Handler<Any> { list, _ ->
             count++
             list + "yet another item$count"
@@ -59,18 +51,10 @@
                 }
             }
             ul {
-<<<<<<< HEAD
                 seq.each().mapItems {
                     html {
                         li {
                             +it
-=======
-                seq.each().map{ s: String ->
-                    html {
-                        button {
-                            +s
-                            seq.deleteItem <= clicks.map { console.log(s); s }
->>>>>>> 3152ece5
                         }
                     }
                 }.bind()
