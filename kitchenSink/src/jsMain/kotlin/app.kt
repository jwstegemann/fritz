import dev.fritz2.binding.RootStore
import dev.fritz2.components.*
import dev.fritz2.dom.html.*
import dev.fritz2.dom.mount
import dev.fritz2.routing.router
import dev.fritz2.styling.name
import dev.fritz2.styling.params.BasicParams
import dev.fritz2.styling.params.Style
import dev.fritz2.styling.params.styled
import dev.fritz2.styling.staticStyle
import dev.fritz2.styling.style
import dev.fritz2.styling.theme.Theme
import dev.fritz2.styling.theme.render
import dev.fritz2.styling.whenever
import kotlinx.coroutines.ExperimentalCoroutinesApi
import kotlinx.coroutines.flow.distinctUntilChanged
import kotlinx.coroutines.flow.map
import kotlinx.coroutines.flow.onEach


val themes = listOf<ExtendedTheme>(SmallFonts(), LargeFonts())

val welcome_ = "Welcome"
val gettingStarted_ = "Getting Started"
val icons_ = "Icons"
val spinner_ = "Spinner"
val input_ = "Input"
val buttons_ = "Buttons"
val formcontrol_ = "Formcontrol"
val flexbox_ = "Flexbox"
val gridbox_ = "Gridbox"
val checkboxes_ = "Checkboxes"
val radios_ = "Radios"
val switch_ = "Switch"
val stack_ = "Stack"
val modal_ = "Modal"
val popover_ = "Popover"
val datatable_ = "Datatable"

val router = router(welcome_)

object ThemeStore : RootStore<Int>(0) {
    val selectTheme = handle<Int> { _, index ->
        Theme.use(themes[index])
        index
    }
}

fun RenderContext.showcaseHeader(text: String) {
    (::h1.styled {
        fontFamily { "Inter, sans-serif" }
        margins {
            top { "2rem" }
            bottom { ".25rem" }
        }
        lineHeight { Theme().lineHeights.tiny }
        fontWeight { "700" }
        fontSize { Theme().fontSizes.huge }
        letterSpacing { Theme().letterSpacings.small }
    }) { +text }
}

fun RenderContext.showcaseSubHeader(text: String) {
    (::h2.styled {
        fontFamily { "Inter, sans-serif" }
        margins {
            top { "4rem" }
            bottom { ".5rem" }
        }
        lineHeight { Theme().lineHeights.small }
        fontWeight { "600" }
        fontSize { Theme().fontSizes.larger }
        letterSpacing { Theme().letterSpacings.small }
    }) { +text}
}

fun RenderContext.showcaseSection(text: String) {
    (::h3.styled {
        fontFamily { "Inter, sans-serif" }
        lineHeight { Theme().lineHeights.smaller }
        fontWeight { "600" }
        fontSize { Theme().fontSizes.large }
        letterSpacing { Theme().letterSpacings.small }

        borders {
            left {
                width { "6px" }
                style { solid }
                color { primary }
            }
        }
        radii { left { small } }
        margins { top { "3rem !important" } }
        paddings { left { smaller } }
    }) { +text }
}

fun RenderContext.paragraph(init: P.() -> Unit): P {
    return (::p.styled {
        fontFamily { "Inter, sans-serif" }
        margins {
            top { "1.25rem" }
        }
        lineHeight { Theme().lineHeights.larger }
        fontWeight { "400" }
        fontSize { Theme().fontSizes.normal }
        letterSpacing { Theme().letterSpacings.small }
    })  {
        init()
    }
}

fun RenderContext.contentFrame(init: Div.() -> Unit): Div {
    return (::div.styled {
        margins {
            top { "2rem" }
        }
        maxWidth { "48rem" }
        paddings {
            top { huge }
            left { normal }
        }
    }){
        init()
    }
}

fun RenderContext.warningBox(init: P.() -> Unit): Div {
    return (::div.styled {
        margins {
            top { larger }
            bottom { larger }
        }
        paddings {
            top { small }
            left { small }
            bottom { small }
            right { normal }
        }
        borders {
            left {
                width{ "4px" }
                style { solid }
                color { danger }
            }
        }
        radius { normal }
        background {
            color { "rgb(254, 235, 200)" }
        }
    }){
        p {
            init()
        }
    }
}

fun RenderContext.infoBox(init: P.() -> Unit): Div {
    return (::div.styled {
        margins {
            top { larger }
            bottom { larger }
        }
        paddings {
            top { small }
            left { small }
            bottom { small }
            right { normal }
        }
        borders {
            left {
                width{ "4px" }
                style { solid }
                color { info }
            }
        }
        radius { normal }
        background {
            color { "rgb(201 255 208)" }
        }
    }){
        p {
            init()
        }
    }
}


val componentFrame: Style<BasicParams> = { // Auslagerung von Style
    width { "100%" }
    border {
        width { thin }
        color { light }
    }
    radius { larger }
    padding { normal }
}

fun RenderContext.componentFrame(init: Div.() -> Unit): Div { //Auslagerung von Komponente
    return (::div.styled {
        width { "100%" }
        margins {
            top { "1.25rem" }
        }
        border {
            width { thin }
            color { light }
        }
        radius { larger }
        padding { normal }
    }){
        init()
    }
}

fun RenderContext.simpleLinkWithBackground(linkUri: String, linkText: String): A {
    return (::a.styled {
        fontSize { large }
        color { primary }
        hover {
            color { secondary }
            background { color { dark } }
            radius { "5%" }
        }
        paddings {
            left { "0.3rem" }
            right { "0.3rem" }
        }
    }) {
        +linkText
        href(linkUri)
    }
}

fun RenderContext.externalLink(text: String, url: String, newTab: Boolean = true): A {
    return (::a.styled {
        fontSize { normal }
        color { primary }
        hover {
            color { tertiary }
            background { color { light_hover } }
            radius { normal }
        }
    }) {
        +text
        href(url)
        if(newTab) target("_new")
    }
}

fun RenderContext.simpleAnchorWithBackground(linkText: String): A {
    return (::a.styled {
        fontSize { large }
        color { primary }
        hover {
            color { secondary }
            background { color { dark } }
        }
        radius { "5%" }
        paddings {
            left { "0.3rem" }
            right { "0.3rem" }
        }
    }) {
        +linkText
        href("#$linkText")
    }
}

fun RenderContext.navAnchor(linkText: String, href: String): Div {
    return (::div.styled {
        radius { normal }
        border {
            width { none }
        }
        hover {
            background {
                color { light_hover }
            }
        }
        paddings {
            top { tiny }
            bottom { tiny }
            left { small }
            right { small }
        }
    }){
        (::a.styled {
            fontSize { normal }
            fontWeight { semiBold }
            color { dark }
        }) {
            +linkText
            href(href)
        }
    }
}

<<<<<<< HEAD
=======
val themes = listOf<ExtendedTheme>(SmallFonts(), LargeFonts())

val welcome_ = "Welcome"
val icons_ = "Icons"
val spinner_ = "Spinner"
val input_ = "Input"
val buttons_ = "Buttons"
val formcontrol_ = "Formcontrol"
val flexbox_ = "Flexbox"
val gridbox_ = "Gridbox"
val checkboxes_ = "Checkboxes"
val radios_ = "Radios"
val switch_ = "Switch"
val stack_ = "Stacks"
val modal_ = "Modal"
val popover_ = "Popover"
val tooltip_ = "Tooltip"
val datatable_ = "Datatable"
var color_ = "Color"


object ThemeStore : RootStore<Int>(0) {
    val selectTheme = handle<Int> { _, index ->
        Theme.use(themes[index])
        index
    }
}

>>>>>>> 13264823
fun RenderContext.menuHeader(init: P.() -> Unit): P {
    return (::p.styled {
        paddings {
            top { large }
            left { small }
            right { small }
        }
        fontSize{ small }
        fontWeight { bold }
        color { tertiary }
    })  {
        init()
    }
}


fun RenderContext.menuAnchor(linkText: String): P {

    val selected = style("prefix") {
        width { "90%" }
        radius { normal }
        border {
            width { none }
        }
        background { color { secondary } }
        paddings {
            top { tiny }
            bottom { tiny }
            left { small }
            right { small }
        }
    }

    val isActive = router.data.map { hash -> hash == linkText }
        .distinctUntilChanged().onEach { if (it) PlaygroundComponent.update() }

    return (::p.styled {
        width { full }
        radius { normal }
        border {
            width { none }
        }
        hover {
            background {
                color { light_hover }
            }
        }
        paddings {
            top { tiny }
            bottom { tiny }
            left { small }
            right { small }
        }
//        fontSize { small }
        fontWeight { medium }
        css("cursor: pointer")
    }) {
        className(selected.whenever(isActive).name) // der Name der StyleClass wird das zu stylende Element (in diesem Fall der Div-Container) angehängt
        clicks.map { linkText } handledBy router.navTo
        +linkText
    }
}

val showcaseCode = staticStyle(
    "showcase-code", """
            padding: 2px 0.25rem;
            font-size: 0.875em;
            white-space: nowrap;
            line-height: normal;
            color: rgb(128, 90, 213);
            font-family: SFMono-Regular, Menlo, Monaco, Consolas, monospace;
    """
)

fun RenderContext.c(text: String) {
    span(showcaseCode.name) { +text }
}


@ExperimentalCoroutinesApi
fun main() {

    render(themes.first()) { theme ->
        navBar {
            brand {
                (::a.styled {
                    after {
                        textAlign { center }
                        background { color { primary } }
                        color { light }
                    }
                    alignItems { end }
                }) {
                    href("https://www.fritz2.dev/")
                    target("fritz2")

                    icon({
                        size { "2.5rem" }
                        color { primary }
                    }) { fromTheme { fritz2 } }

                    (::span.styled {
                        margins { left { normal } }
                        verticalAlign { sub }
                        fontSize { larger }
                        fontWeight { lighter }
                    }) { +"fritz2 - components" }
                }
            }

            actions {
                lineUp {
                    items {
                        navAnchor("Documentation", "https://fritz2.dev")
                        navAnchor("API", "https://fritz2.dev")
                        navAnchor("Examples", "https://fritz2.dev")
                        navAnchor("Github", "https://fritz2.dev")
                    }
                }
            }
        }

        lineUp({
            alignItems { stretch }
            color { dark }
            minHeight { "100%" }
        }) {
            items {
                stackUp({
                    margins {
                        top { larger }
                    }
                    padding { "1rem" }
                    minWidth { "200px" }
                    minHeight { "100%" }
                    display { flex }
                    wrap { nowrap }
                    direction { column }
                    alignItems { flexStart }
                    background { color { base } }
                    color { dark }
                    paddings {
                        top { "50px" }
                    }
                }, id = "menu-left")
                {
                    spacing{tiny}
                    items {
                        (::p.styled {
                            width { "100%" }
                            margins { top{ huge } }
                            paddings {
                                bottom { "1rem" }
                            }
                        }) {
                            menuAnchor(welcome_)
                            menuAnchor(gettingStarted_)
                        }
                        menuHeader { +"LAYOUT" }
                        menuAnchor(flexbox_)
                        menuAnchor(gridbox_)
                        menuAnchor(stack_)

                        menuHeader { +"FORMS" }
                        menuAnchor(buttons_)
                        menuAnchor(checkboxes_)
                        menuAnchor(formcontrol_)
                        menuAnchor(input_)
                        menuAnchor(radios_)
                        menuAnchor(switch_)
                        menuAnchor(datatable_)

                        menuHeader { +"FEEDBACK" }
                        menuAnchor(spinner_)

                        menuHeader { +"OVERLAY" }
<<<<<<< HEAD
                        menuAnchor(modal_)
                        menuAnchor(popover_)

                        menuHeader { +"ICONS" }
                        menuAnchor(icons_)
=======
                        menuAnchor(modal_, router)
                        menuAnchor(popover_, router)
                        menuAnchor(tooltip_, router)

                        menuHeader { +"ICONS" }
                        menuAnchor(icons_, router)
                        menuAnchor(color_, router)
>>>>>>> 13264823
                    }
                }
                (::div.styled(id = "content-right") {
                    paddings {
                        all { "2.0rem" }
                    }
                    width {
                        "100%"
                    }
                }) {

                    // todo we might want a better flex demo
                    // todo we might want a dedicated theme demo (or use formcontrol (rename) --> all
                    //  together)
                    router.data.render { site ->
                        when (site) {
                            gettingStarted_ -> gettingStarted()
                            icons_ -> iconsDemo()
                            spinner_ -> spinnerDemo()
                            input_ -> inputDemo()
                            buttons_ -> buttonDemo()
                            formcontrol_ -> formControlDemo()
                            flexbox_ -> flexBoxDemo(theme)
                            gridbox_ -> gridBoxDemo()
                            checkboxes_ -> checkboxesDemo()
                            radios_ -> radiosDemo()
                            switch_ -> switchDemo()
                            stack_ -> stackDemo()
                            modal_ -> modalDemo()
                            popover_ -> popoverDemo()
                            tooltip_ -> tooltipDemo()
                            welcome_ -> welcome()
                            datatable_ -> tableDemo()
                            color_ -> colorDemo()
                            else -> welcome()
                        }
                    }
                }
            }
        }
    }.mount("target")
}<|MERGE_RESOLUTION|>--- conflicted
+++ resolved
@@ -17,290 +17,10 @@
 import kotlinx.coroutines.flow.map
 import kotlinx.coroutines.flow.onEach
 
-
 val themes = listOf<ExtendedTheme>(SmallFonts(), LargeFonts())
 
 val welcome_ = "Welcome"
 val gettingStarted_ = "Getting Started"
-val icons_ = "Icons"
-val spinner_ = "Spinner"
-val input_ = "Input"
-val buttons_ = "Buttons"
-val formcontrol_ = "Formcontrol"
-val flexbox_ = "Flexbox"
-val gridbox_ = "Gridbox"
-val checkboxes_ = "Checkboxes"
-val radios_ = "Radios"
-val switch_ = "Switch"
-val stack_ = "Stack"
-val modal_ = "Modal"
-val popover_ = "Popover"
-val datatable_ = "Datatable"
-
-val router = router(welcome_)
-
-object ThemeStore : RootStore<Int>(0) {
-    val selectTheme = handle<Int> { _, index ->
-        Theme.use(themes[index])
-        index
-    }
-}
-
-fun RenderContext.showcaseHeader(text: String) {
-    (::h1.styled {
-        fontFamily { "Inter, sans-serif" }
-        margins {
-            top { "2rem" }
-            bottom { ".25rem" }
-        }
-        lineHeight { Theme().lineHeights.tiny }
-        fontWeight { "700" }
-        fontSize { Theme().fontSizes.huge }
-        letterSpacing { Theme().letterSpacings.small }
-    }) { +text }
-}
-
-fun RenderContext.showcaseSubHeader(text: String) {
-    (::h2.styled {
-        fontFamily { "Inter, sans-serif" }
-        margins {
-            top { "4rem" }
-            bottom { ".5rem" }
-        }
-        lineHeight { Theme().lineHeights.small }
-        fontWeight { "600" }
-        fontSize { Theme().fontSizes.larger }
-        letterSpacing { Theme().letterSpacings.small }
-    }) { +text}
-}
-
-fun RenderContext.showcaseSection(text: String) {
-    (::h3.styled {
-        fontFamily { "Inter, sans-serif" }
-        lineHeight { Theme().lineHeights.smaller }
-        fontWeight { "600" }
-        fontSize { Theme().fontSizes.large }
-        letterSpacing { Theme().letterSpacings.small }
-
-        borders {
-            left {
-                width { "6px" }
-                style { solid }
-                color { primary }
-            }
-        }
-        radii { left { small } }
-        margins { top { "3rem !important" } }
-        paddings { left { smaller } }
-    }) { +text }
-}
-
-fun RenderContext.paragraph(init: P.() -> Unit): P {
-    return (::p.styled {
-        fontFamily { "Inter, sans-serif" }
-        margins {
-            top { "1.25rem" }
-        }
-        lineHeight { Theme().lineHeights.larger }
-        fontWeight { "400" }
-        fontSize { Theme().fontSizes.normal }
-        letterSpacing { Theme().letterSpacings.small }
-    })  {
-        init()
-    }
-}
-
-fun RenderContext.contentFrame(init: Div.() -> Unit): Div {
-    return (::div.styled {
-        margins {
-            top { "2rem" }
-        }
-        maxWidth { "48rem" }
-        paddings {
-            top { huge }
-            left { normal }
-        }
-    }){
-        init()
-    }
-}
-
-fun RenderContext.warningBox(init: P.() -> Unit): Div {
-    return (::div.styled {
-        margins {
-            top { larger }
-            bottom { larger }
-        }
-        paddings {
-            top { small }
-            left { small }
-            bottom { small }
-            right { normal }
-        }
-        borders {
-            left {
-                width{ "4px" }
-                style { solid }
-                color { danger }
-            }
-        }
-        radius { normal }
-        background {
-            color { "rgb(254, 235, 200)" }
-        }
-    }){
-        p {
-            init()
-        }
-    }
-}
-
-fun RenderContext.infoBox(init: P.() -> Unit): Div {
-    return (::div.styled {
-        margins {
-            top { larger }
-            bottom { larger }
-        }
-        paddings {
-            top { small }
-            left { small }
-            bottom { small }
-            right { normal }
-        }
-        borders {
-            left {
-                width{ "4px" }
-                style { solid }
-                color { info }
-            }
-        }
-        radius { normal }
-        background {
-            color { "rgb(201 255 208)" }
-        }
-    }){
-        p {
-            init()
-        }
-    }
-}
-
-
-val componentFrame: Style<BasicParams> = { // Auslagerung von Style
-    width { "100%" }
-    border {
-        width { thin }
-        color { light }
-    }
-    radius { larger }
-    padding { normal }
-}
-
-fun RenderContext.componentFrame(init: Div.() -> Unit): Div { //Auslagerung von Komponente
-    return (::div.styled {
-        width { "100%" }
-        margins {
-            top { "1.25rem" }
-        }
-        border {
-            width { thin }
-            color { light }
-        }
-        radius { larger }
-        padding { normal }
-    }){
-        init()
-    }
-}
-
-fun RenderContext.simpleLinkWithBackground(linkUri: String, linkText: String): A {
-    return (::a.styled {
-        fontSize { large }
-        color { primary }
-        hover {
-            color { secondary }
-            background { color { dark } }
-            radius { "5%" }
-        }
-        paddings {
-            left { "0.3rem" }
-            right { "0.3rem" }
-        }
-    }) {
-        +linkText
-        href(linkUri)
-    }
-}
-
-fun RenderContext.externalLink(text: String, url: String, newTab: Boolean = true): A {
-    return (::a.styled {
-        fontSize { normal }
-        color { primary }
-        hover {
-            color { tertiary }
-            background { color { light_hover } }
-            radius { normal }
-        }
-    }) {
-        +text
-        href(url)
-        if(newTab) target("_new")
-    }
-}
-
-fun RenderContext.simpleAnchorWithBackground(linkText: String): A {
-    return (::a.styled {
-        fontSize { large }
-        color { primary }
-        hover {
-            color { secondary }
-            background { color { dark } }
-        }
-        radius { "5%" }
-        paddings {
-            left { "0.3rem" }
-            right { "0.3rem" }
-        }
-    }) {
-        +linkText
-        href("#$linkText")
-    }
-}
-
-fun RenderContext.navAnchor(linkText: String, href: String): Div {
-    return (::div.styled {
-        radius { normal }
-        border {
-            width { none }
-        }
-        hover {
-            background {
-                color { light_hover }
-            }
-        }
-        paddings {
-            top { tiny }
-            bottom { tiny }
-            left { small }
-            right { small }
-        }
-    }){
-        (::a.styled {
-            fontSize { normal }
-            fontWeight { semiBold }
-            color { dark }
-        }) {
-            +linkText
-            href(href)
-        }
-    }
-}
-
-<<<<<<< HEAD
-=======
-val themes = listOf<ExtendedTheme>(SmallFonts(), LargeFonts())
-
-val welcome_ = "Welcome"
 val icons_ = "Icons"
 val spinner_ = "Spinner"
 val input_ = "Input"
@@ -318,6 +38,7 @@
 val datatable_ = "Datatable"
 var color_ = "Color"
 
+val router = router(welcome_)
 
 object ThemeStore : RootStore<Int>(0) {
     val selectTheme = handle<Int> { _, index ->
@@ -326,7 +47,256 @@
     }
 }
 
->>>>>>> 13264823
+fun RenderContext.showcaseHeader(text: String) {
+    (::h1.styled {
+        fontFamily { "Inter, sans-serif" }
+        margins {
+            top { "2rem" }
+            bottom { ".25rem" }
+        }
+        lineHeight { Theme().lineHeights.tiny }
+        fontWeight { "700" }
+        fontSize { Theme().fontSizes.huge }
+        letterSpacing { Theme().letterSpacings.small }
+    }) { +text }
+}
+
+fun RenderContext.showcaseSubHeader(text: String) {
+    (::h2.styled {
+        fontFamily { "Inter, sans-serif" }
+        margins {
+            top { "4rem" }
+            bottom { ".5rem" }
+        }
+        lineHeight { Theme().lineHeights.small }
+        fontWeight { "600" }
+        fontSize { Theme().fontSizes.larger }
+        letterSpacing { Theme().letterSpacings.small }
+    }) { +text}
+}
+
+fun RenderContext.showcaseSection(text: String) {
+    (::h3.styled {
+        fontFamily { "Inter, sans-serif" }
+        lineHeight { Theme().lineHeights.smaller }
+        fontWeight { "600" }
+        fontSize { Theme().fontSizes.large }
+        letterSpacing { Theme().letterSpacings.small }
+
+        borders {
+            left {
+                width { "6px" }
+                style { solid }
+                color { primary }
+            }
+        }
+        radii { left { small } }
+        margins { top { "3rem !important" } }
+        paddings { left { smaller } }
+    }) { +text }
+}
+
+fun RenderContext.paragraph(init: P.() -> Unit): P {
+    return (::p.styled {
+        fontFamily { "Inter, sans-serif" }
+        margins {
+            top { "1.25rem" }
+        }
+        lineHeight { Theme().lineHeights.larger }
+        fontWeight { "400" }
+        fontSize { Theme().fontSizes.normal }
+        letterSpacing { Theme().letterSpacings.small }
+    })  {
+        init()
+    }
+}
+
+fun RenderContext.contentFrame(init: Div.() -> Unit): Div {
+    return (::div.styled {
+        margins {
+            top { "2rem" }
+        }
+        maxWidth { "48rem" }
+        paddings {
+            top { huge }
+            left { normal }
+        }
+    }){
+        init()
+    }
+}
+
+fun RenderContext.warningBox(init: P.() -> Unit): Div {
+    return (::div.styled {
+        margins {
+            top { larger }
+            bottom { larger }
+        }
+        paddings {
+            top { small }
+            left { small }
+            bottom { small }
+            right { normal }
+        }
+        borders {
+            left {
+                width{ "4px" }
+                style { solid }
+                color { danger }
+            }
+        }
+        radius { normal }
+        background {
+            color { "rgb(254, 235, 200)" }
+        }
+    }){
+        p {
+            init()
+        }
+    }
+}
+
+fun RenderContext.infoBox(init: P.() -> Unit): Div {
+    return (::div.styled {
+        margins {
+            top { larger }
+            bottom { larger }
+        }
+        paddings {
+            top { small }
+            left { small }
+            bottom { small }
+            right { normal }
+        }
+        borders {
+            left {
+                width{ "4px" }
+                style { solid }
+                color { info }
+            }
+        }
+        radius { normal }
+        background {
+            color { "rgb(201 255 208)" }
+        }
+    }){
+        p {
+            init()
+        }
+    }
+}
+
+
+val componentFrame: Style<BasicParams> = { // Auslagerung von Style
+    width { "100%" }
+    border {
+        width { thin }
+        color { light }
+    }
+    radius { larger }
+    padding { normal }
+}
+
+fun RenderContext.componentFrame(init: Div.() -> Unit): Div { //Auslagerung von Komponente
+    return (::div.styled {
+        width { "100%" }
+        margins {
+            top { "1.25rem" }
+        }
+        border {
+            width { thin }
+            color { light }
+        }
+        radius { larger }
+        padding { normal }
+    }){
+        init()
+    }
+}
+
+fun RenderContext.simpleLinkWithBackground(linkUri: String, linkText: String): A {
+    return (::a.styled {
+        fontSize { large }
+        color { primary }
+        hover {
+            color { secondary }
+            background { color { dark } }
+            radius { "5%" }
+        }
+        paddings {
+            left { "0.3rem" }
+            right { "0.3rem" }
+        }
+    }) {
+        +linkText
+        href(linkUri)
+    }
+}
+
+fun RenderContext.externalLink(text: String, url: String, newTab: Boolean = true): A {
+    return (::a.styled {
+        fontSize { normal }
+        color { primary }
+        hover {
+            color { tertiary }
+            background { color { light_hover } }
+            radius { normal }
+        }
+    }) {
+        +text
+        href(url)
+        if(newTab) target("_new")
+    }
+}
+
+fun RenderContext.simpleAnchorWithBackground(linkText: String): A {
+    return (::a.styled {
+        fontSize { large }
+        color { primary }
+        hover {
+            color { secondary }
+            background { color { dark } }
+        }
+        radius { "5%" }
+        paddings {
+            left { "0.3rem" }
+            right { "0.3rem" }
+        }
+    }) {
+        +linkText
+        href("#$linkText")
+    }
+}
+
+fun RenderContext.navAnchor(linkText: String, href: String): Div {
+    return (::div.styled {
+        radius { normal }
+        border {
+            width { none }
+        }
+        hover {
+            background {
+                color { light_hover }
+            }
+        }
+        paddings {
+            top { tiny }
+            bottom { tiny }
+            left { small }
+            right { small }
+        }
+    }){
+        (::a.styled {
+            fontSize { normal }
+            fontWeight { semiBold }
+            color { dark }
+        }) {
+            +linkText
+            href(href)
+        }
+    }
+}
+
 fun RenderContext.menuHeader(init: P.() -> Unit): P {
     return (::p.styled {
         paddings {
@@ -503,21 +473,13 @@
                         menuAnchor(spinner_)
 
                         menuHeader { +"OVERLAY" }
-<<<<<<< HEAD
                         menuAnchor(modal_)
                         menuAnchor(popover_)
+                        menuAnchor(tooltip_)
 
                         menuHeader { +"ICONS" }
                         menuAnchor(icons_)
-=======
-                        menuAnchor(modal_, router)
-                        menuAnchor(popover_, router)
-                        menuAnchor(tooltip_, router)
-
-                        menuHeader { +"ICONS" }
-                        menuAnchor(icons_, router)
-                        menuAnchor(color_, router)
->>>>>>> 13264823
+                        menuAnchor(color_)
                     }
                 }
                 (::div.styled(id = "content-right") {
